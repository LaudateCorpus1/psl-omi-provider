--- conflicted
+++ resolved
@@ -8,10 +8,7 @@
 
 if (${CMAKE_SYSTEM_NAME} MATCHES "Darwin") 
 	add_definitions(-Dmacos)
-<<<<<<< HEAD
-=======
 	set(CMAKE_ICONV iconv)
->>>>>>> 8d95204d
 endif ()
 
 set(OMI ../omi/Unix)
@@ -48,11 +45,7 @@
 	pam
 	ssl
 	crypto
-<<<<<<< HEAD
-	iconv)
-=======
 	${CMAKE_ICONV})
->>>>>>> 8d95204d
 target_include_directories(psrpomiprov PRIVATE ${OMI}/output/include ${OMI} ${OMI}/common)
 target_compile_options(psrpomiprov PRIVATE -fvisibility=hidden -fno-strict-aliasing)
 
